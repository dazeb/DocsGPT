--- conflicted
+++ resolved
@@ -7,9 +7,9 @@
 </p>
 
 <p align="left">
-  <strong><a href="https://docsgpt.arc53.com/">DocsGPT</a></strong> is a cutting-edge open-source solution that streamlines the process of finding information in project documentation. With its integration of the powerful <strong>GPT</strong> models, developers can easily ask questions about a project and receive accurate answers.
+  <strong>DocsGPT</strong> is a cutting-edge open-source solution that streamlines the process of finding information in project documentation. With its integration of the powerful <strong>GPT</strong> models, developers can easily ask questions about a project and receive accurate answers.
   
-Say goodbye to time-consuming manual searches, and let <strong><a href="https://docsgpt.arc53.com/">DocsGPT</a></strong> help you quickly find the information you need. Try it out and see how it revolutionizes your project documentation experience. Contribute to its development and be a part of the future of AI-powered assistance.
+Say goodbye to time-consuming manual searches, and let <strong>DocsGPT</strong> help you quickly find the information you need. Try it out and see how it revolutionizes your project documentation experience. Contribute to its development and be a part of the future of AI-powered assistance.
 </p>
 
 <div align="center">
@@ -24,7 +24,7 @@
 ### Production Support / Help for companies: 
 
 We're eager to provide personalized assistance when deploying your DocsGPT to a live environment.
-- [Book Demo 👋](https://airtable.com/appdeaL0F1qV8Bl2C/shrrJF1Ll7btCJRbP)
+- [Schedule Demo 👋](https://cal.com/arc53/docsgpt-demo-b2b?date=2023-10-04&month=2023-10)
 - [Send Email ✉️](mailto:contact@arc53.com?subject=DocsGPT%20support%2Fsolutions)
   
 ### [🎉 Join the Hacktoberfest with DocsGPT and Earn a Free T-shirt! 🎉](https://github.com/arc53/DocsGPT/blob/main/HACKTOBERFEST.md)
@@ -54,20 +54,17 @@
 
 
 ## Useful links
+ [Live preview](https://docsgpt.arc53.com/)
+ 
+ [Join our Discord](https://discord.gg/n5BX8dh8rU)
+ 
+ [Guides](https://docs.docsgpt.co.uk/)
 
- - 🔍🔥 [Live preview](https://docsgpt.arc53.com/)
- 
- - 💬🎉[Join our Discord](https://discord.gg/n5BX8dh8rU)
- 
- - 📚😎 [Guides](https://docs.docsgpt.co.uk/)
+ [Interested in contributing?](https://github.com/arc53/DocsGPT/blob/main/CONTRIBUTING.md)
 
- - 👩‍💻👨‍💻 [Interested in contributing?](https://github.com/arc53/DocsGPT/blob/main/CONTRIBUTING.md)
+ [How to use any other documentation](https://docs.docsgpt.co.uk/Guides/How-to-train-on-other-documentation)
 
- - 🗂️🚀 [How to use any other documentation](https://docs.docsgpt.co.uk/Guides/How-to-train-on-other-documentation)
-
- - 🏠🔐  [How to host it locally (so all data will stay on-premises)](https://docs.docsgpt.co.uk/Guides/How-to-use-different-LLM)
-
-
+ [How to host it locally (so all data will stay on-premises)](https://docs.docsgpt.co.uk/Guides/How-to-use-different-LLM)
 
 
 ## Project structure
@@ -75,7 +72,7 @@
 
 - Extensions - Chrome extension.
 
-- Scripts - Script that creates similarity search index for other libraries. 
+- Scripts - Script that creates similarity search index and stores for other libraries. 
 
 - Frontend - Frontend uses Vite and React.
 
@@ -92,27 +89,23 @@
 Otherwise, refer to this Guide:
 
 1. Download and open this repository with `git clone https://github.com/arc53/DocsGPT.git`
-2. Create a `.env` file in your root directory and set the env variable `OPENAI_API_KEY` with your [OpenAI API key](https://platform.openai.com/account/api-keys) and  `VITE_API_STREAMING` to true or false, depending on if you want streaming answers or not.
+2. Create a `.env` file in your root directory and set the env variable `OPENAI_API_KEY` with your OpenAI API key and  `VITE_API_STREAMING` to true or false, depending on if you want streaming answers or not.
    It should look like this inside:
    
    ```
    API_KEY=Yourkey
    VITE_API_STREAMING=true
    ```
-   See optional environment variables in the [/.env-template](https://github.com/arc53/DocsGPT/blob/main/.env-template) and [/application/.env_sample](https://github.com/arc53/DocsGPT/blob/main/application/.env_sample) files.
-3. Run [./run-with-docker-compose.sh](https://github.com/arc53/DocsGPT/blob/main/run-with-docker-compose.sh).
+   See optional environment variables in the `/.env-template` and `/application/.env_sample` files.
+3. Run `./run-with-docker-compose.sh`.
 4. Navigate to http://localhost:5173/.
 
 To stop, just run `Ctrl + C`.
 
-
-
-
-
 ## Development environments
 
 ### Spin up mongo and redis
-For development, only two containers are used from [docker-compose.yaml](https://github.com/arc53/DocsGPT/blob/main/docker-compose.yaml) (by deleting all services except for Redis and Mongo). 
+For development, only two containers are used from `docker-compose.yaml` (by deleting all services except for Redis and Mongo). 
 See file [docker-compose-dev.yaml](./docker-compose-dev.yaml).
 
 Run
@@ -126,40 +119,18 @@
 Make sure you have Python 3.10 or 3.11 installed.
 
 1. Export required environment variables or prepare a `.env` file in the `/application` folder:
-   - Copy [.env_sample](https://github.com/arc53/DocsGPT/blob/main/application/.env_sample) and create `.env` with your OpenAI API token for the `API_KEY` and `EMBEDDINGS_KEY` fields.
+   - Copy `.env_sample` and create `.env` with your OpenAI API token for the `API_KEY` and `EMBEDDINGS_KEY` fields.
 
 (check out [`application/core/settings.py`](application/core/settings.py) if you want to see more config options.)
 
 2. (optional) Create a Python virtual environment:
-<<<<<<< HEAD
-You can follow the [Python official documentation](https://docs.python.org/3/tutorial/venv.html) for virtual environments .
-=======
-You can follow the [Python official documentation](https://docs.python.org/3/tutorial/venv.html) for virtual environments.
->>>>>>> 3039c979
-
-a) On Mac OS and Linux
 ```commandline
 python -m venv venv
 . venv/bin/activate
 ```
-b) On Windows
-<<<<<<< HEAD
+3. Change to the `application/` subdir and install dependencies for the backend:
 ```commandline
-python -m venv venv
- venv/Scripts/activate
-```
-
-3. Change to the `application/` subdir and install dependencies for the backend:
-=======
->>>>>>> 3039c979
-```commandline
-python -m venv venv
- venv/Scripts/activate
-```
-
-3. Change to the `application/` subdir by the command `cd application/` and install dependencies for the backend:
-```commandline
-pip install -r requirements.txt
+pip install -r application/requirements.txt
 ```
 4. Run the app using `flask run --host=0.0.0.0 --port=7091`.
 5. Start worker with `celery -A application.app.celery worker -l INFO`.
@@ -168,21 +139,9 @@
 
 Make sure you have Node version 16 or higher.
 
-1. Navigate to the [/frontend](https://github.com/arc53/DocsGPT/tree/main/frontend) folder.
-2. Install required packages `husky` and `vite` (ignore if installed).
-```commandline
-npm install husky -g
-npm install vite -g
-```
-3. Install dependencies by running `npm install --include=dev`.
-4. Run the app using `npm run dev`.
-
-
-## Contributing
-Please refer to the [CONTRIBUTING.md](CONTRIBUTING.md) file for information about how to get involved. We welcome issues, questions, and pull requests. 
-
-## Code Of Conduct
-We as members, contributors, and leaders, pledge to make participation in our community a harassment-free experience for everyone, regardless of age, body size, visible or invisible disability, ethnicity, sex characteristics, gender identity and expression, level of experience, education, socio-economic status, nationality, personal appearance, race, religion, or sexual identity and orientation. Please refer to the [CODE_OF_CONDUCT.md](CODE_OF_CONDUCT.md) file for more information about contributing.
+1. Navigate to the `/frontend` folder.
+2. Install dependencies by running `npm install`.
+3. Run the app using `npm run dev`.
 
 ## Many Thanks To Our Contributors
 
@@ -190,7 +149,5 @@
   <img src="https://contrib.rocks/image?repo=arc53/DocsGPT" />
 </a>
 
-## License
-The source code license is [MIT](https://opensource.org/license/mit/), as described in the [LICENSE](LICENSE) file.
 
 Built with [🦜️🔗 LangChain](https://github.com/hwchase17/langchain)