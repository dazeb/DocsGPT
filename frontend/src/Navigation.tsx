import { useEffect, useRef, useState } from 'react';
import { useTranslation } from 'react-i18next';
import { useDispatch, useSelector } from 'react-redux';
import { NavLink, useNavigate } from 'react-router-dom';

import conversationService from './api/services/conversationService';
import userService from './api/services/userService';
import Add from './assets/add.svg';
import DocsGPT3 from './assets/cute_docsgpt3.svg';
import Discord from './assets/discord.svg';
import Expand from './assets/expand.svg';
import Github from './assets/github.svg';
import Hamburger from './assets/hamburger.svg';
import Info from './assets/info.svg';
import SettingGear from './assets/settingGear.svg';
import Twitter from './assets/TwitterX.svg';
import UploadIcon from './assets/upload.svg';
import SourceDropdown from './components/SourceDropdown';
import {
  setConversation,
  updateConversationId,
} from './conversation/conversationSlice';
import ConversationTile from './conversation/ConversationTile';
import { useDarkTheme, useMediaQuery, useOutsideAlerter } from './hooks';
import useDefaultDocument from './hooks/useDefaultDocument';
import DeleteConvModal from './modals/DeleteConvModal';
import { ActiveState, Doc } from './models/misc';
import APIKeyModal from './preferences/APIKeyModal';
import { getConversations, getDocs } from './preferences/preferenceApi';
import {
  selectApiKeyStatus,
  selectConversationId,
  selectConversations,
  selectModalStateDeleteConv,
  selectSelectedDocs,
  selectSelectedDocsStatus,
  selectSourceDocs,
  setConversations,
  setModalStateDeleteConv,
  setSelectedDocs,
  setSourceDocs,
} from './preferences/preferenceSlice';
import Upload from './upload/Upload';

interface NavigationProps {
  navOpen: boolean;
  setNavOpen: React.Dispatch<React.SetStateAction<boolean>>;
}
/* const NavImage: React.FC<{
  Light: string | undefined;
  Dark: string | undefined;
}> = ({ Light, Dark }) => {
  return (
    <>
      <img src={Dark} alt="icon" className="ml-2 hidden w-5 dark:block " />
      <img src={Light} alt="icon" className="ml-2 w-5 dark:hidden filter dark:invert" />
    </>
  );
};
NavImage.propTypes = {
  Light: PropTypes.string,
  Dark: PropTypes.string,
}; */
export default function Navigation({ navOpen, setNavOpen }: NavigationProps) {
  const dispatch = useDispatch();
  const docs = useSelector(selectSourceDocs);
  const selectedDocs = useSelector(selectSelectedDocs);
  const conversations = useSelector(selectConversations);
  const modalStateDeleteConv = useSelector(selectModalStateDeleteConv);
  const conversationId = useSelector(selectConversationId);

  const { isMobile } = useMediaQuery();
  const [isDarkTheme] = useDarkTheme();
  const [isDocsListOpen, setIsDocsListOpen] = useState(false);
  const { t } = useTranslation();

  const isApiKeySet = useSelector(selectApiKeyStatus);
  const [apiKeyModalState, setApiKeyModalState] =
    useState<ActiveState>('INACTIVE');

  const isSelectedDocsSet = useSelector(selectSelectedDocsStatus);
  const [selectedDocsModalState, setSelectedDocsModalState] =
    useState<ActiveState>(isSelectedDocsSet ? 'INACTIVE' : 'ACTIVE');

  const [uploadModalState, setUploadModalState] =
    useState<ActiveState>('INACTIVE');

  const navRef = useRef(null);

  const navigate = useNavigate();

  useEffect(() => {
    if (!conversations) {
      fetchConversations();
    }
  }, [conversations, dispatch]);

  async function fetchConversations() {
    return await getConversations()
      .then((fetchedConversations) => {
        dispatch(setConversations(fetchedConversations));
      })
      .catch((error) => {
        console.error('Failed to fetch conversations: ', error);
      });
  }

  const handleDeleteAllConversations = () => {
    conversationService
      .deleteAll()
      .then(() => {
        fetchConversations();
      })
      .catch((error) => console.error(error));
  };

  const handleDeleteConversation = (id: string) => {
    conversationService
      .delete(id, {})
      .then(() => {
        fetchConversations();
        resetConversation();
      })
      .catch((error) => console.error(error));
  };

  const handleDeleteClick = (doc: Doc) => {
    userService
      .deletePath(doc.id ?? '')
      .then(() => {
        return getDocs();
      })
      .then((updatedDocs) => {
        dispatch(setSourceDocs(updatedDocs));
        dispatch(
          setSelectedDocs(
            updatedDocs?.find((doc) => doc.name.toLowerCase() === 'default'),
          ),
        );
      })
      .catch((error) => console.error(error));
  };

  const handleConversationClick = (index: string) => {
    conversationService
      .getConversation(index)
      .then((response) => response.json())
      .then((data) => {
        navigate('/');
        dispatch(setConversation(data));
        dispatch(
          updateConversationId({
            query: { conversationId: index },
          }),
        );
      });
  };

  const resetConversation = () => {
    dispatch(setConversation([]));
    dispatch(
      updateConversationId({
        query: { conversationId: null },
      }),
    );
  };

  async function updateConversationName(updatedConversation: {
    name: string;
    id: string;
  }) {
    await conversationService
      .update(updatedConversation)
      .then((response) => response.json())
      .then((data) => {
        if (data) {
          navigate('/');
          fetchConversations();
        }
      })
      .catch((err) => {
        console.error(err);
      });
  }
  useOutsideAlerter(navRef, () => {
    if (isMobile && navOpen && apiKeyModalState === 'INACTIVE') {
      setNavOpen(false);
      setIsDocsListOpen(false);
    }
  }, [navOpen, isDocsListOpen, apiKeyModalState]);

  /*
    Needed to fix bug where if mobile nav was closed and then window was resized to desktop, nav would still be closed but the button to open would be gone, as per #1 on issue #146
  */

  useEffect(() => {
    setNavOpen(!isMobile);
  }, [isMobile]);
  useDefaultDocument();
  return (
    <>
      {!navOpen && (
        <button
          className="duration-25 absolute  top-3 left-3 z-20 hidden transition-all md:block"
          onClick={() => {
            setNavOpen(!navOpen);
          }}
        >
          <img
            src={Expand}
            alt="menu toggle"
            className={`${!navOpen ? 'rotate-180' : 'rotate-0'
              } m-auto transition-all duration-200`}
          />
        </button>
      )}
      <div
        ref={navRef}
        className={`${!navOpen && '-ml-96 md:-ml-[18rem]'
          } duration-20 fixed top-0 z-20 flex h-full w-72 flex-col border-r-[1px] border-b-0 bg-white transition-all dark:border-r-purple-taupe dark:bg-chinese-black dark:text-white`}
      >
        <div
          className={'visible mt-2 flex h-[6vh] w-full justify-between md:h-12'}
        >
<<<<<<< HEAD
          <div className="my-auto mx-4 flex cursor-pointer gap-1.5" onClick={() => {
            if (isMobile) {
              setNavOpen(!navOpen);
            }
          }}>
            <img className="mb-2 h-10" src={DocsGPT3} alt="" />
            <p className="my-auto text-2xl font-semibold">DocsGPT</p>
=======
          <div className="my-auto mx-4 flex cursor-pointer gap-1.5">
            <a href="/" className="flex gap-1.5">
              <img className="mb-2 h-10" src={DocsGPT3} alt="" />
              <p className="my-auto text-2xl font-semibold">DocsGPT</p>
            </a>
>>>>>>> 4632531f
          </div>
          <button
            className="float-right mr-5"
            onClick={() => {
              setNavOpen(!navOpen);
            }}
          >
            <img
              src={Expand}
              alt="menu toggle"
              className={`${!navOpen ? 'rotate-180' : 'rotate-0'
                } m-auto transition-all duration-200`}
            />
          </button>
        </div>
        <NavLink
          to={'/'}
          onClick={() => {
            if (isMobile) {
              setNavOpen(!navOpen);
            }
            resetConversation();
          }}
          className={({ isActive }) =>
            `${isActive ? 'bg-gray-3000 dark:bg-transparent' : ''
            } group sticky mx-4 mt-4 flex cursor-pointer gap-2.5 rounded-3xl border border-silver p-3 hover:border-rainy-gray hover:bg-gray-3000 dark:border-purple-taupe dark:text-white dark:hover:bg-transparent`
          }
        >
          <img
            src={Add}
            alt="new"
            className="opacity-80 group-hover:opacity-100"
          />
          <p className=" text-sm text-dove-gray group-hover:text-neutral-600 dark:text-chinese-silver dark:group-hover:text-bright-gray">
            {t('newChat')}
          </p>
        </NavLink>
        <div className="mb-auto h-[78vh] overflow-y-auto overflow-x-hidden dark:text-white">
          {conversations && conversations.length > 0 ? (
            <div>
              <div className=" my-auto mx-4 mt-2 flex h-6 items-center justify-between gap-4 rounded-3xl">
                <p className="mt-1 ml-4 text-sm font-semibold">{t('chats')}</p>
              </div>
              <div className="conversations-container">
                {conversations?.map((conversation) => (
                  <ConversationTile
                    key={conversation.id}
                    conversation={conversation}
                    selectConversation={(id) => handleConversationClick(id)}
                    onDeleteConversation={(id) => handleDeleteConversation(id)}
                    onSave={(conversation) =>
                      updateConversationName(conversation)
                    }
                  />
                ))}
              </div>
            </div>
          ) : (
            <></>
          )}
        </div>

        <div className="flex h-auto flex-col justify-end text-eerie-black dark:text-white">
          <div className="flex flex-col-reverse border-b-[1px] dark:border-b-purple-taupe">
            <div className="relative my-4 mx-4 flex gap-2">
              <SourceDropdown
                options={docs}
                selectedDocs={selectedDocs}
                setSelectedDocs={setSelectedDocs}
                isDocsListOpen={isDocsListOpen}
                setIsDocsListOpen={setIsDocsListOpen}
                handleDeleteClick={handleDeleteClick}
                handlePostDocumentSelect={(doc) => {
                  if (isMobile) {
                    setNavOpen(!navOpen)
                  }
                }}
              />
              <img
                className="mt-2 h-9 w-9 hover:cursor-pointer"
                src={UploadIcon}
                onClick={() => {
                  setUploadModalState('ACTIVE')
                  if (isMobile) {
                    setNavOpen(!navOpen);
                  }
                }
                }></img>
            </div>
            <p className="ml-5 mt-3 text-sm font-semibold">{t('sourceDocs')}</p>
          </div>
          <div className="flex flex-col gap-2 border-b-[1px] py-2 dark:border-b-purple-taupe">
            <NavLink
              onClick={() => {
                if (isMobile) {
                  setNavOpen(!navOpen);
                }
                resetConversation();
              }}
              to="/settings"
              className={({ isActive }) =>
                `my-auto mx-4 flex h-9 cursor-pointer gap-4 rounded-3xl hover:bg-gray-100 dark:hover:bg-[#28292E] ${isActive ? 'bg-gray-3000 dark:bg-transparent' : ''
                }`
              }
            >
              <img
                src={SettingGear}
                alt="icon"
                className="ml-2 w-5 filter dark:invert"
              />
              <p className="my-auto text-sm text-eerie-black  dark:text-white">
                {t('settings.label')}
              </p>
            </NavLink>
          </div>
          <div className="flex justify-between gap-2 border-b-[1.5px] py-2 dark:border-b-purple-taupe">
            <NavLink
              onClick={() => {
                if (isMobile) {
                  setNavOpen(!navOpen);
                }
                resetConversation();
              }}
              to="/about"
              className={({ isActive }) =>
                `my-auto mx-4 flex h-9 cursor-pointer gap-4 rounded-3xl hover:bg-gray-100 dark:hover:bg-[#28292E] ${isActive ? 'bg-gray-3000 dark:bg-[#28292E]' : ''
                }`
              }
            >
              <img
                src={Info}
                alt="icon"
                className="ml-2 w-5 filter dark:invert"
              />
              <p className="my-auto pr-1 text-sm">{t('about')}</p>
            </NavLink>
            <div className="flex items-center justify-evenly gap-1 px-1">
              <NavLink
                target="_blank"
                to={'https://discord.gg/WHJdfbQDR4'}
                className={
                  'rounded-full hover:bg-gray-100 dark:hover:bg-[#28292E]'
                }
              >
                <img
                  src={Discord}
                  alt="discord"
                  className="m-2 w-6 self-center filter dark:invert"
                />
              </NavLink>
              <NavLink
                target="_blank"
                to={'https://twitter.com/docsgptai'}
                className={
                  'rounded-full hover:bg-gray-100 dark:hover:bg-[#28292E]'
                }
              >
                <img
                  src={Twitter}
                  alt="x"
                  className="m-2 w-5 self-center filter dark:invert"
                />
              </NavLink>
              <NavLink
                target="_blank"
                to={'https://github.com/arc53/docsgpt'}
                className={
                  'rounded-full hover:bg-gray-100 dark:hover:bg-[#28292E]'
                }
              >
                <img
                  src={Github}
                  alt="github"
                  className="m-2 w-6 self-center filter dark:invert"
                />
              </NavLink>
            </div>
          </div>
        </div>
      </div>
      <div className="sticky z-10 h-16 w-full border-b-2 bg-gray-50 dark:border-b-purple-taupe dark:bg-chinese-black md:hidden">
        <button
          className="mt-5 ml-6 h-6 w-6 md:hidden"
          onClick={() => setNavOpen(true)}
        >
          <img
            src={Hamburger}
            alt="menu toggle"
            className="w-7 filter dark:invert"
          />
        </button>
      </div>
      <APIKeyModal
        modalState={apiKeyModalState}
        setModalState={setApiKeyModalState}
        isCancellable={isApiKeySet}
      />
      <DeleteConvModal
        modalState={modalStateDeleteConv}
        setModalState={setModalStateDeleteConv}
        handleDeleteAllConv={handleDeleteAllConversations}
      />
      <Upload
        modalState={uploadModalState}
        setModalState={setUploadModalState}
      ></Upload>
    </>
  );
}<|MERGE_RESOLUTION|>--- conflicted
+++ resolved
@@ -222,21 +222,15 @@
         <div
           className={'visible mt-2 flex h-[6vh] w-full justify-between md:h-12'}
         >
-<<<<<<< HEAD
           <div className="my-auto mx-4 flex cursor-pointer gap-1.5" onClick={() => {
             if (isMobile) {
               setNavOpen(!navOpen);
             }
           }}>
-            <img className="mb-2 h-10" src={DocsGPT3} alt="" />
-            <p className="my-auto text-2xl font-semibold">DocsGPT</p>
-=======
-          <div className="my-auto mx-4 flex cursor-pointer gap-1.5">
             <a href="/" className="flex gap-1.5">
               <img className="mb-2 h-10" src={DocsGPT3} alt="" />
               <p className="my-auto text-2xl font-semibold">DocsGPT</p>
             </a>
->>>>>>> 4632531f
           </div>
           <button
             className="float-right mr-5"
