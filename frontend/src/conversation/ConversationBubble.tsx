import { forwardRef, useState } from 'react';
import Avatar from '../Avatar';
import { FEEDBACK, MESSAGE_TYPE } from './conversationModels';
import Alert from './../assets/alert.svg';
import { ReactComponent as Like } from './../assets/like.svg';
import { ReactComponent as Dislike } from './../assets/dislike.svg';
import ReactMarkdown from 'react-markdown';
import { Prism as SyntaxHighlighter } from 'react-syntax-highlighter';
import { vscDarkPlus } from 'react-syntax-highlighter/dist/cjs/styles/prism';

const DisableSourceFE = import.meta.env.VITE_DISABLE_SOURCE_FE || false;

const ConversationBubble = forwardRef<
  HTMLDivElement,
  {
    message: string;
    type: MESSAGE_TYPE;
    className?: string;
    feedback?: FEEDBACK;
    handleFeedback?: (feedback: FEEDBACK) => void;
    sources?: { title: string; text: string }[];
  }
>(function ConversationBubble(
  { message, type, className, feedback, handleFeedback, sources },
  ref,
) {
  const [showFeedback, setShowFeedback] = useState(false);
  const [openSource, setOpenSource] = useState<number | null>(null);
  const List = ({
    ordered,
    children,
  }: {
    ordered?: boolean;
    children: React.ReactNode;
  }) => {
    const Tag = ordered ? 'ol' : 'ul';
    return <Tag className="list-inside list-disc">{children}</Tag>;
  };
  let bubble;

  if (type === 'QUESTION') {
    bubble = (
      <div ref={ref} className={`flex flex-row-reverse self-end ${className}`}>
        <Avatar className="mt-2 text-2xl" avatar="🧑‍💻"></Avatar>
        <div className="mr-2 ml-10 flex items-center rounded-3xl bg-purple-30 p-3.5 text-white">
          <ReactMarkdown className="whitespace-pre-wrap break-all">
            {message}
          </ReactMarkdown>
        </div>
      </div>
    );
  } else {
    bubble = (
      <div
        ref={ref}
        className={`flex self-start ${className} flex-col`}
        onMouseEnter={() => setShowFeedback(true)}
        onMouseLeave={() => setShowFeedback(false)}
      >
        <div className="flex self-start">
          <Avatar className="mt-2 text-2xl" avatar="🦖"></Avatar>
          <div
            className={`ml-2 mr-5 flex flex-col items-center rounded-3xl bg-gray-1000 p-3.5 ${
              type === 'ERROR'
                ? ' rounded-lg border border-red-2000 bg-red-1000 p-2 text-red-3000'
                : ''
            }`}
          >
            {type === 'ERROR' && (
              <img src={Alert} alt="alert" className="mr-2 inline" />
            )}
            <ReactMarkdown
              className="whitespace-pre-wrap break-words"
              components={{
                code({ node, inline, className, children, ...props }) {
                  const match = /language-(\w+)/.exec(className || '');

                  return !inline && match ? (
                    <SyntaxHighlighter
                      PreTag="div"
                      language={match[1]}
                      {...props}
                      style={vscDarkPlus}
                    >
                      {String(children).replace(/\n$/, '')}
                    </SyntaxHighlighter>
                  ) : (
                    <code className={className ? className : ''} {...props}>
                      {children}
                    </code>
                  );
                },
                ul({ node, children }) {
                  return <List>{children}</List>;
                },
                ol({ node, children }) {
                  return <List ordered>{children}</List>;
                },
              }}
            >
              {message}
            </ReactMarkdown>
            {DisableSourceFE || type === 'ERROR' ? null : (
              <span className="mt-3 h-px w-full bg-[#DEDEDE]"></span>
            )}
            <div className="mt-3 flex w-full flex-row flex-wrap items-center justify-start gap-2">
              {DisableSourceFE || type === 'ERROR' ? null : (
                <div className="py-1 px-2 text-base font-semibold">
                  Sources:
                </div>
              )}
              <div className="flex flex-row flex-wrap items-center justify-start gap-2">
                {DisableSourceFE
                  ? null
                  : sources?.map((source, index) => (
                      <div
                        key={index}
                        className={`max-w-fit cursor-pointer rounded-[28px] py-1 px-4 ${
                          openSource === index
                            ? 'bg-[#007DFF]'
                            : 'bg-[#D7EBFD] hover:bg-[#BFE1FF]'
                        }`}
                        onClick={() =>
                          setOpenSource(openSource === index ? null : index)
                        }
                      >
                        <p
                          className={`truncate text-center text-base font-medium ${
                            openSource === index
                              ? 'text-white'
                              : 'text-[#007DFF]'
                          }`}
                        >
                          {index + 1}. {source.title.substring(0, 45)}
                        </p>
                      </div>
                    ))}
              </div>
            </div>
          </div>
          <div
            className={`mr-2 flex items-center justify-center ${
              feedback === 'LIKE' || (type !== 'ERROR' && showFeedback)
                ? ''
                : 'md:invisible'
            }`}
          >
            <Like
              className={`cursor-pointer ${
                feedback === 'LIKE'
                  ? 'fill-purple-30 stroke-purple-30'
                  : 'fill-none  stroke-gray-4000 hover:fill-gray-4000'
              }`}
              onClick={() => handleFeedback?.('LIKE')}
            ></Like>
          </div>
          <div
            className={`mr-10 flex items-center justify-center ${
              feedback === 'DISLIKE' || (type !== 'ERROR' && showFeedback)
                ? ''
                : 'md:invisible'
            }`}
          >
            <Dislike
              className={`cursor-pointer ${
                feedback === 'DISLIKE'
                  ? 'fill-red-2000 stroke-red-2000'
                  : 'fill-none  stroke-gray-4000 hover:fill-gray-4000'
              }`}
              onClick={() => handleFeedback?.('DISLIKE')}
            ></Dislike>
          </div>
        </div>

        {sources && openSource !== null && sources[openSource] && (
<<<<<<< HEAD
          <div className="ml-10 mt-2 max-w-[800px] rounded-xl bg-blue-200 p-2">
            <p className="m-1 w-3/4 truncate text-xs text-gray-500">
=======
          <div className="ml-8 mt-2 w-3/4 rounded-xl bg-purple-30 p-2">
            <p className="w-3/4 truncate text-xs text-gray-500">
>>>>>>> 835a0435
              Source: {sources[openSource].title}
            </p>

            <div className="m-2 rounded-xl border-2 border-gray-200 bg-white p-2">
              <p className="text-black">{sources[openSource].text}</p>
            </div>
          </div>
        )}
      </div>
    );
  }
  return bubble;
});

export default ConversationBubble;<|MERGE_RESOLUTION|>--- conflicted
+++ resolved
@@ -173,13 +173,8 @@
         </div>
 
         {sources && openSource !== null && sources[openSource] && (
-<<<<<<< HEAD
           <div className="ml-10 mt-2 max-w-[800px] rounded-xl bg-blue-200 p-2">
             <p className="m-1 w-3/4 truncate text-xs text-gray-500">
-=======
-          <div className="ml-8 mt-2 w-3/4 rounded-xl bg-purple-30 p-2">
-            <p className="w-3/4 truncate text-xs text-gray-500">
->>>>>>> 835a0435
               Source: {sources[openSource].title}
             </p>
 
