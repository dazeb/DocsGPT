--- conflicted
+++ resolved
@@ -66,24 +66,10 @@
 
 export function setLocalRecentDocs(doc: Doc | null): void {
   localStorage.setItem('DocsGPTRecentDocs', JSON.stringify(doc));
-<<<<<<< HEAD
 
   let docPath = 'default';
-  if (doc.type === 'local') {
+  if (doc?.type === 'local') {
     docPath = 'local' + '/' + doc.name + '/';
-=======
-  let namePath = doc?.name;
-  if (doc?.language === namePath) {
-    namePath = '.project';
-  }
-
-  let docPath = 'default';
-  if (doc?.location === 'local') {
-    docPath = 'local' + '/' + doc.name + '/';
-  } else if (doc?.location === 'remote') {
-    docPath =
-      doc.language + '/' + namePath + '/' + doc.version + '/' + doc.model + '/';
->>>>>>> a1d3592d
   }
   userService
     .checkDocs({
