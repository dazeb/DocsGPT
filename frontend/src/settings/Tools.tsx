--- conflicted
+++ resolved
@@ -20,7 +20,6 @@
     React.useState<ActiveState>('INACTIVE');
   const [userTools, setUserTools] = React.useState<UserTool[]>([]);
   const [selectedTool, setSelectedTool] = React.useState<UserTool | null>(null);
-  const { t } = useTranslation();
 
   const getUserTools = () => {
     userService
@@ -79,11 +78,7 @@
                 <Input
                   maxLength={256}
                   placeholder={t('settings.tools.searchPlaceholder')}
-<<<<<<< HEAD
                   name="Document-search-input"
-=======
-                  name="tool-search-input"
->>>>>>> 7218403a
                   type="text"
                   id="tool-search-input"
                   value={searchTerm}
@@ -91,7 +86,7 @@
                 />
               </div>
               <button
-                className="rounded-full w-40 bg-purple-30 px-4 py-3 text-white hover:bg-[#6F3FD1] text-nowrap"
+                className="rounded-full min-w-[160px] bg-purple-30 px-6 py-3 text-white hover:bg-[#6F3FD1] text-nowrap"
                 onClick={() => {
                   setAddToolModalState('ACTIVE');
                 }}
@@ -108,11 +103,7 @@
                 <div className="mt-24 col-span-2 lg:col-span-3 text-center text-gray-500 dark:text-gray-400">
                   <img
                     src={isDarkTheme ? NoFilesDarkIcon : NoFilesIcon}
-<<<<<<< HEAD
-                    alt={t('settings.tools.noToolsAlt')}
-=======
-                    alt={t('settings.tools.noToolsFound')}
->>>>>>> 7218403a
+                    alt="No tools found"
                     className="h-24 w-24 mx-auto mb-2"
                   />
                   {t('settings.tools.noToolsFound')}
