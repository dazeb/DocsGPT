--- conflicted
+++ resolved
@@ -1,44 +1,35 @@
+import datetime
+import io
 import json
 import logging
+import mimetypes
 import os
 import shutil
 import string
+import tempfile
 import zipfile
-import io
-import datetime
-import mimetypes
-import requests
-import tempfile
 
 from collections import Counter
 from urllib.parse import urljoin
 
-<<<<<<< HEAD
 import requests
 from bson.dbref import DBRef
-=======
-from application.storage.storage_creator import StorageCreator
-from application.utils import num_tokens_from_string
-from application.core.settings import settings
-from application.parser.file.bulk import SimpleDirectoryReader
->>>>>>> df9d432d
 from bson.objectid import ObjectId
 
 from application.agents.agent_creator import AgentCreator
 from application.api.answer.routes import get_prompt
 
 from application.core.mongo_db import MongoDB
-<<<<<<< HEAD
 from application.core.settings import settings
 from application.parser.chunking import Chunker
-=======
->>>>>>> df9d432d
 from application.parser.embedding_pipeline import embed_and_store_documents
 from application.parser.file.bulk import SimpleDirectoryReader
 from application.parser.remote.remote_creator import RemoteCreator
 from application.parser.schema.base import Document
 from application.retriever.retriever_creator import RetrieverCreator
-from application.utils import count_tokens_docs
+
+from application.storage.storage_creator import StorageCreator
+from application.utils import count_tokens_docs, num_tokens_from_string
 
 mongo = MongoDB.get_client()
 db = mongo[settings.MONGO_DB_NAME]
@@ -226,36 +217,33 @@
     limit = None
     exclude = True
     sample = False
-    
+
     storage = StorageCreator.get_storage()
-    
+
     full_path = os.path.join(directory, user, name_job)
     source_file_path = os.path.join(full_path, filename)
-    
+
     logging.info(f"Ingest file: {full_path}", extra={"user": user, "job": name_job})
-    
+
     # Create temporary working directory
     with tempfile.TemporaryDirectory() as temp_dir:
         try:
             os.makedirs(temp_dir, exist_ok=True)
-            
+
             # Download file from storage to temp directory
             temp_file_path = os.path.join(temp_dir, filename)
             file_data = storage.get_file(source_file_path)
-            
-            with open(temp_file_path, 'wb') as f:
+
+            with open(temp_file_path, "wb") as f:
                 f.write(file_data.read())
-            
+
             self.update_state(state="PROGRESS", meta={"current": 1})
 
             # Handle zip files
-            if filename.endswith('.zip'):
+            if filename.endswith(".zip"):
                 logging.info(f"Extracting zip file: {filename}")
                 extract_zip_recursive(
-                    temp_file_path,
-                    temp_dir,
-                    current_depth=0,
-                    max_depth=RECURSION_DEPTH
+                    temp_file_path, temp_dir, current_depth=0, max_depth=RECURSION_DEPTH
                 )
 
             if sample:
@@ -271,39 +259,29 @@
             )
             raw_docs = reader.load_data()
 
-<<<<<<< HEAD
-    if not os.path.exists(full_path):
-        os.makedirs(full_path)
-    download_file(
-        urljoin(settings.API_URL, "/api/download"),
-        file_data,
-        os.path.join(full_path, filename),
-    )
-=======
             chunker = Chunker(
                 chunking_strategy="classic_chunk",
                 max_tokens=MAX_TOKENS,
                 min_tokens=MIN_TOKENS,
-                duplicate_headers=False
+                duplicate_headers=False,
             )
             raw_docs = chunker.chunk(documents=raw_docs)
-            
+
             docs = [Document.to_langchain_format(raw_doc) for raw_doc in raw_docs]
-            
+
             id = ObjectId()
-            
-            vector_store_path = os.path.join(temp_dir, 'vector_store')
+
+            vector_store_path = os.path.join(temp_dir, "vector_store")
             os.makedirs(vector_store_path, exist_ok=True)
-            
+
             embed_and_store_documents(docs, vector_store_path, id, self)
-            
+
             tokens = count_tokens_docs(docs)
-            
+
             self.update_state(state="PROGRESS", meta={"current": 100})
->>>>>>> df9d432d
 
             if sample:
-               for i in range(min(5, len(raw_docs))):
+                for i in range(min(5, len(raw_docs))):
                     logging.info(f"Sample document {i}: {raw_docs[i]}")
             file_data = {
                 "name": name_job,
@@ -315,56 +293,11 @@
                 "type": "local",
             }
 
-
-<<<<<<< HEAD
-    raw_docs = SimpleDirectoryReader(
-        input_dir=full_path,
-        input_files=input_files,
-        recursive=recursive,
-        required_exts=formats,
-        num_files_limit=limit,
-        exclude_hidden=exclude,
-        file_metadata=metadata_from_filename,
-    ).load_data()
-
-    chunker = Chunker(
-        chunking_strategy="classic_chunk",
-        max_tokens=MAX_TOKENS,
-        min_tokens=MIN_TOKENS,
-        duplicate_headers=False,
-    )
-    raw_docs = chunker.chunk(documents=raw_docs)
-
-    docs = [Document.to_langchain_format(raw_doc) for raw_doc in raw_docs]
-    id = ObjectId()
-
-    embed_and_store_documents(docs, full_path, id, self)
-    tokens = count_tokens_docs(docs)
-    self.update_state(state="PROGRESS", meta={"current": 100})
-
-    if sample:
-        for i in range(min(5, len(raw_docs))):
-            logging.info(f"Sample document {i}: {raw_docs[i]}")
-
-    file_data.update(
-        {
-            "tokens": tokens,
-            "retriever": retriever,
-            "id": str(id),
-            "type": "local",
-        }
-    )
-    upload_index(full_path, file_data)
-
-    # delete local
-    shutil.rmtree(full_path)
-=======
             upload_index(vector_store_path, file_data)
 
         except Exception as e:
             logging.error(f"Error in ingest_worker: {e}", exc_info=True)
             raise
->>>>>>> df9d432d
 
     return {
         "directory": directory,
@@ -500,31 +433,10 @@
     }
 
 
-<<<<<<< HEAD
-def attachment_worker(self, directory, file_info, user):
+def attachment_worker(self, file_info, user):
     """
     Process and store a single attachment without vectorization.
-
-    Args:
-        self: Reference to the instance of the task.
-        directory (str): Base directory for storing files.
-        file_info (dict): Dictionary with folder and filename info.
-        user (str): User identifier.
-
-    Returns:
-        dict: Information about processed attachment.
-    """
-    import datetime
-    import mimetypes
-    import os
-
-    from application.utils import num_tokens_from_string
-=======
-def attachment_worker(self, file_info, user):
-    """
-    Process and store a single attachment without vectorization.
-    """
->>>>>>> df9d432d
+    """
 
     mongo = MongoDB.get_client()
     db = mongo[settings.MONGO_DB_NAME]
@@ -532,44 +444,58 @@
 
     filename = file_info["filename"]
     attachment_id = file_info["attachment_id"]
-<<<<<<< HEAD
-
-    logging.info(
-        f"Processing attachment: {attachment_id}/{filename}", extra={"user": user}
-    )
-
-    self.update_state(state="PROGRESS", meta={"current": 10})
-
-    file_path = os.path.join(directory, filename)
-
-    if not os.path.exists(file_path):
-        logging.warning(f"File not found: {file_path}", extra={"user": user})
-        raise FileNotFoundError(f"File not found: {file_path}")
-
-    try:
-        reader = SimpleDirectoryReader(input_files=[file_path])
-        documents = reader.load_data()
-
-        self.update_state(state="PROGRESS", meta={"current": 50})
-
-        if documents:
+    relative_path = file_info["path"]
+    file_content = file_info["file_content"]
+
+    try:
+        self.update_state(state="PROGRESS", meta={"current": 10})
+        storage_type = getattr(settings, "STORAGE_TYPE", "local")
+        storage = StorageCreator.create_storage(storage_type)
+        self.update_state(
+            state="PROGRESS", meta={"current": 30, "status": "Processing content"}
+        )
+
+        with tempfile.NamedTemporaryFile(
+            suffix=os.path.splitext(filename)[1]
+        ) as temp_file:
+            temp_file.write(file_content)
+            temp_file.flush()
+            reader = SimpleDirectoryReader(
+                input_files=[temp_file.name], exclude_hidden=True, errors="ignore"
+            )
+            documents = reader.load_data()
+
+            if not documents:
+                logging.warning(f"No content extracted from file: {filename}")
+                raise ValueError(f"Failed to extract content from file: {filename}")
+
             content = documents[0].text
             token_count = num_tokens_from_string(content)
 
-            file_path_relative = f"{settings.UPLOAD_FOLDER}/{user}/attachments/{attachment_id}/{filename}"
-
-            mime_type = mimetypes.guess_type(file_path)[0] or "application/octet-stream"
+            self.update_state(
+                state="PROGRESS", meta={"current": 60, "status": "Saving file"}
+            )
+            file_obj = io.BytesIO(file_content)
+
+            metadata = storage.save_file(file_obj, relative_path)
+
+            mime_type = mimetypes.guess_type(filename)[0] or "application/octet-stream"
+
+            self.update_state(
+                state="PROGRESS", meta={"current": 80, "status": "Storing in database"}
+            )
 
             doc_id = ObjectId(attachment_id)
             attachments_collection.insert_one(
                 {
                     "_id": doc_id,
                     "user": user,
-                    "path": file_path_relative,
+                    "path": relative_path,
                     "content": content,
                     "token_count": token_count,
                     "mime_type": mime_type,
                     "date": datetime.datetime.now(),
+                    "metadata": metadata,
                 }
             )
 
@@ -577,60 +503,9 @@
                 f"Stored attachment with ID: {attachment_id}", extra={"user": user}
             )
 
-            self.update_state(state="PROGRESS", meta={"current": 100})
-=======
-    relative_path = file_info["path"]
-    file_content = file_info["file_content"]
-
-    try:
-        self.update_state(state="PROGRESS", meta={"current": 10})
-        storage_type = getattr(settings, "STORAGE_TYPE", "local")
-        storage = StorageCreator.create_storage(storage_type)
-        self.update_state(state="PROGRESS", meta={"current": 30, "status": "Processing content"})
-
-        with tempfile.NamedTemporaryFile(suffix=os.path.splitext(filename)[1]) as temp_file:
-            temp_file.write(file_content)
-            temp_file.flush()
-            reader = SimpleDirectoryReader(
-                input_files=[temp_file.name],
-                exclude_hidden=True,
-                errors="ignore"
-            )
-            documents = reader.load_data()
-
-            if not documents:
-                logging.warning(f"No content extracted from file: {filename}")
-                raise ValueError(f"Failed to extract content from file: {filename}")
-
-            content = documents[0].text
-            token_count = num_tokens_from_string(content)
-
-            self.update_state(state="PROGRESS", meta={"current": 60, "status": "Saving file"})
-            file_obj = io.BytesIO(file_content)
-
-            metadata = storage.save_file(file_obj, relative_path)
-
-            mime_type = mimetypes.guess_type(filename)[0] or 'application/octet-stream'
-
-            self.update_state(state="PROGRESS", meta={"current": 80, "status": "Storing in database"})
-
-            doc_id = ObjectId(attachment_id)
-            attachments_collection.insert_one({
-                "_id": doc_id,
-                "user": user,
-                "path": relative_path,
-                "content": content,
-                "token_count": token_count,
-                "mime_type": mime_type,
-                "date": datetime.datetime.now(),
-                "metadata": metadata
-            })
-
-            logging.info(f"Stored attachment with ID: {attachment_id}",
-                        extra={"user": user})
-
-            self.update_state(state="PROGRESS", meta={"current": 100, "status": "Complete"})
->>>>>>> df9d432d
+            self.update_state(
+                state="PROGRESS", meta={"current": 100, "status": "Complete"}
+            )
 
             return {
                 "filename": filename,
@@ -638,18 +513,9 @@
                 "token_count": token_count,
                 "attachment_id": attachment_id,
                 "mime_type": mime_type,
-<<<<<<< HEAD
+                "metadata": metadata,
             }
-        else:
-            logging.warning(
-                "No content was extracted from the file", extra={"user": user}
-            )
-            raise ValueError("No content was extracted from the file")
-=======
-                "metadata": metadata
-            }
-
->>>>>>> df9d432d
+
     except Exception as e:
         logging.error(
             f"Error processing file {filename}: {e}",
