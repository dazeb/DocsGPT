--- conflicted
+++ resolved
@@ -163,11 +163,7 @@
             yield f"data: {data}\n\n"
 
             retriever_params = retriever.get_params()
-<<<<<<< HEAD
             log_data = {
-=======
-            log_entry = {
->>>>>>> c6827370
                 "action": "stream_answer",
                 "level": "info",
                 "user": decoded_token.get("sub"),
@@ -179,21 +175,17 @@
                 "attachments": attachment_ids,
                 "timestamp": datetime.datetime.now(datetime.timezone.utc),
             }
-<<<<<<< HEAD
             if is_structured:
                 log_data["structured_output"] = True
                 if schema_info:
                     log_data["schema"] = schema_info
+  
+            # clean up text fields to be no longer than 10000 characters
+            for key, value in log_data.items():
+                if isinstance(value, str) and len(value) > 10000:
+                    log_data[key] = value[:10000]
+            
             self.user_logs_collection.insert_one(log_data)
-=======
-            
-            # clean up text fields to be no longer than 10000 characters
-            for key, value in log_entry.items():
-                if isinstance(value, str) and len(value) > 10000:
-                    log_entry[key] = value[:10000]
-            
-            self.user_logs_collection.insert_one(log_entry)
->>>>>>> c6827370
 
             # End of stream
 
