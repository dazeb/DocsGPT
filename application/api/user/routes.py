--- conflicted
+++ resolved
@@ -39,11 +39,8 @@
 )
 from application.core.mongo_db import MongoDB
 from application.core.settings import settings
-<<<<<<< HEAD
-from application.security.encryption import encrypt_credentials, decrypt_credentials
-=======
 from application.parser.connectors.connector_creator import ConnectorCreator
->>>>>>> e0eb7f45
+from application.security.encryption import decrypt_credentials, encrypt_credentials
 from application.storage.storage_creator import StorageCreator
 from application.tts.google_tts import GoogleTTS
 from application.utils import (
@@ -497,10 +494,7 @@
         )
         if not doc:
             return make_response(jsonify({"status": "not found"}), 404)
-<<<<<<< HEAD
-
-=======
->>>>>>> e0eb7f45
+
         storage = StorageCreator.get_storage()
 
         try:
@@ -517,10 +511,7 @@
                     settings.VECTOR_STORE, source_id=str(doc["_id"])
                 )
                 vectorstore.delete_index()
-<<<<<<< HEAD
-
-=======
->>>>>>> e0eb7f45
+
             if "file_path" in doc and doc["file_path"]:
                 file_path = doc["file_path"]
                 if storage.is_directory(file_path):
@@ -529,10 +520,7 @@
                         storage.delete_file(f)
                 else:
                     storage.delete_file(file_path)
-<<<<<<< HEAD
-
-=======
->>>>>>> e0eb7f45
+
         except FileNotFoundError:
             pass
         except Exception as err:
@@ -540,10 +528,7 @@
                 f"Error deleting files and indexes: {err}", exc_info=True
             )
             return make_response(jsonify({"success": False}), 400)
-<<<<<<< HEAD
-
-=======
->>>>>>> e0eb7f45
+
         sources_collection.delete_one({"_id": ObjectId(source_id)})
         return make_response(jsonify({"success": True}), 200)
 
@@ -615,10 +600,7 @@
                                             == temp_file_path
                                         ):
                                             continue
-<<<<<<< HEAD
-
-=======
->>>>>>> e0eb7f45
+
                                         rel_path = os.path.relpath(
                                             os.path.join(root, extracted_file), temp_dir
                                         )
@@ -643,10 +625,7 @@
                         file_path = f"{base_path}/{safe_file}"
                         with open(temp_file_path, "rb") as f:
                             storage.save_file(f, file_path)
-<<<<<<< HEAD
-
-=======
->>>>>>> e0eb7f45
+
             task = ingest.delay(
                 settings.UPLOAD_FOLDER,
                 [
@@ -718,10 +697,7 @@
             return make_response(
                 jsonify({"success": False, "message": "Unauthorized"}), 401
             )
-<<<<<<< HEAD
-
-=======
->>>>>>> e0eb7f45
+
         user = decoded_token.get("sub")
         source_id = request.form.get("source_id")
         operation = request.form.get("operation")
@@ -771,10 +747,7 @@
             return make_response(
                 jsonify({"success": False, "message": "Database error"}), 500
             )
-<<<<<<< HEAD
-
-=======
->>>>>>> e0eb7f45
+
         try:
             storage = StorageCreator.get_storage()
             source_file_path = source.get("file_path", "")
@@ -831,10 +804,7 @@
                     ),
                     200,
                 )
-<<<<<<< HEAD
-
-=======
->>>>>>> e0eb7f45
+
             elif operation == "remove":
                 file_paths_str = request.form.get("file_paths")
                 if not file_paths_str:
@@ -888,10 +858,7 @@
                     ),
                     200,
                 )
-<<<<<<< HEAD
-
-=======
->>>>>>> e0eb7f45
+
             elif operation == "remove_directory":
                 directory_path = request.form.get("directory_path")
                 if not directory_path:
@@ -917,10 +884,7 @@
                         ),
                         400,
                     )
-<<<<<<< HEAD
-
-=======
->>>>>>> e0eb7f45
+
                 full_directory_path = (
                     f"{source_file_path}/{directory_path}"
                     if directory_path
@@ -979,10 +943,7 @@
                     ),
                     200,
                 )
-<<<<<<< HEAD
-
-=======
->>>>>>> e0eb7f45
+
         except Exception as err:
             error_context = f"operation={operation}, user={user}, source_id={source_id}"
             if operation == "remove_directory":
@@ -994,10 +955,7 @@
             elif operation == "add":
                 parent_dir = request.form.get("parent_dir", "")
                 error_context += f", parent_dir={parent_dir}"
-<<<<<<< HEAD
-
-=======
->>>>>>> e0eb7f45
+
             current_app.logger.error(
                 f"Error managing source files: {err} ({error_context})", exc_info=True
             )
@@ -1196,10 +1154,7 @@
                     "retriever": doc.get("retriever", "classic"),
                     "syncFrequency": doc.get("sync_frequency", ""),
                     "isNested": bool(doc.get("directory_structure")),
-<<<<<<< HEAD
-=======
                     "type": doc.get("type", "file"),
->>>>>>> e0eb7f45
                 }
                 paginated_docs.append(doc_data)
             response = {
@@ -1248,12 +1203,9 @@
                         "retriever": index.get("retriever", "classic"),
                         "syncFrequency": index.get("sync_frequency", ""),
                         "is_nested": bool(index.get("directory_structure")),
-<<<<<<< HEAD
-=======
                         "type": index.get(
                             "type", "file"
                         ),  # Add type field with default "file"
->>>>>>> e0eb7f45
                     }
                 )
         except Exception as err:
@@ -1680,10 +1632,7 @@
                         ),
                         400,
                     )
-<<<<<<< HEAD
-
-=======
->>>>>>> e0eb7f45
+
                 # Validate that it has either a 'schema' property or is itself a schema
 
                 if "schema" not in json_schema and "type" not in json_schema:
@@ -3958,10 +3907,7 @@
                     if not (text_match or title_match):
                         continue
                 filtered_chunks.append(chunk)
-<<<<<<< HEAD
-
-=======
->>>>>>> e0eb7f45
+
             chunks = filtered_chunks
 
             total_chunks = len(chunks)
@@ -4152,10 +4098,7 @@
                     current_app.logger.warning(
                         f"Failed to delete old chunk {chunk_id}, but new chunk {new_chunk_id} was created"
                     )
-<<<<<<< HEAD
-
-=======
->>>>>>> e0eb7f45
+
                 return make_response(
                     jsonify(
                         {
@@ -4283,35 +4226,23 @@
         decoded_token = request.decoded_token
         if not decoded_token:
             return make_response(jsonify({"success": False}), 401)
-<<<<<<< HEAD
-
-=======
->>>>>>> e0eb7f45
+
         user = decoded_token.get("sub")
         doc_id = request.args.get("id")
 
         if not doc_id:
             return make_response(jsonify({"error": "Document ID is required"}), 400)
-<<<<<<< HEAD
 
         if not ObjectId.is_valid(doc_id):
             return make_response(jsonify({"error": "Invalid document ID"}), 400)
 
-=======
-        if not ObjectId.is_valid(doc_id):
-            return make_response(jsonify({"error": "Invalid document ID"}), 400)
->>>>>>> e0eb7f45
         try:
             doc = sources_collection.find_one({"_id": ObjectId(doc_id), "user": user})
             if not doc:
                 return make_response(
                     jsonify({"error": "Document not found or access denied"}), 404
                 )
-<<<<<<< HEAD
-
-            directory_structure = doc.get("directory_structure", {})
-
-=======
+
             directory_structure = doc.get("directory_structure", {})
             base_path = doc.get("file_path", "")
 
@@ -4325,31 +4256,21 @@
                 current_app.logger.warning(
                     f"Failed to parse remote_data for doc {doc_id}: {e}"
                 )
->>>>>>> e0eb7f45
             return make_response(
                 jsonify(
                     {
                         "success": True,
                         "directory_structure": directory_structure,
-<<<<<<< HEAD
-                        "base_path": doc.get("file_path", ""),
-=======
                         "base_path": base_path,
                         "provider": provider,
->>>>>>> e0eb7f45
                     }
                 ),
                 200,
             )
-<<<<<<< HEAD
-
-=======
->>>>>>> e0eb7f45
         except Exception as e:
             current_app.logger.error(
                 f"Error retrieving directory structure: {e}", exc_info=True
             )
-<<<<<<< HEAD
             return make_response(jsonify({"success": False, "error": str(e)}), 500)
 
 
@@ -4551,7 +4472,4 @@
                     {"success": False, "error": f"Failed to save MCP server: {str(e)}"}
                 ),
                 500,
-            )
-=======
-            return make_response(jsonify({"success": False, "error": str(e)}), 500)
->>>>>>> e0eb7f45
+            )