import datetime
import os
import shutil
import uuid

from bson.binary import Binary, UuidRepresentation
from bson.dbref import DBRef
from bson.objectid import ObjectId
from flask import Blueprint, jsonify, make_response, request
from flask_restx import inputs, fields, Namespace, Resource
from pymongo import MongoClient
from werkzeug.utils import secure_filename

from application.api.user.tasks import ingest, ingest_remote

from application.core.settings import settings
from application.extensions import api
from application.utils import check_required_fields
from application.vectorstore.vector_creator import VectorCreator

mongo = MongoClient(settings.MONGO_URI)
db = mongo["docsgpt"]
conversations_collection = db["conversations"]
sources_collection = db["sources"]
prompts_collection = db["prompts"]
feedback_collection = db["feedback"]
api_key_collection = db["api_keys"]
token_usage_collection = db["token_usage"]
shared_conversations_collections = db["shared_conversations"]
user_logs_collection = db["user_logs"]

user = Blueprint("user", __name__)
user_ns = Namespace("user", description="User related operations", path="/")
api.add_namespace(user_ns)

current_dir = os.path.dirname(
    os.path.dirname(os.path.dirname(os.path.abspath(__file__)))
)


def generate_minute_range(start_date, end_date):
    return {
        (start_date + datetime.timedelta(minutes=i)).strftime("%Y-%m-%d %H:%M:00"): 0
        for i in range(int((end_date - start_date).total_seconds() // 60) + 1)
    }


def generate_hourly_range(start_date, end_date):
    return {
        (start_date + datetime.timedelta(hours=i)).strftime("%Y-%m-%d %H:00"): 0
        for i in range(int((end_date - start_date).total_seconds() // 3600) + 1)
    }


def generate_date_range(start_date, end_date):
    return {
        (start_date + datetime.timedelta(days=i)).strftime("%Y-%m-%d"): 0
        for i in range((end_date - start_date).days + 1)
    }


@user_ns.route("/api/delete_conversation")
class DeleteConversation(Resource):
    @api.doc(
        description="Deletes a conversation by ID",
        params={"id": "The ID of the conversation to delete"},
    )
    def post(self):
        conversation_id = request.args.get("id")
        if not conversation_id:
            return make_response(
                jsonify({"success": False, "message": "ID is required"}), 400
            )

        try:
            conversations_collection.delete_one({"_id": ObjectId(conversation_id)})
        except Exception as err:
            return make_response(jsonify({"success": False, "error": str(err)}), 400)
        return make_response(jsonify({"success": True}), 200)


@user_ns.route("/api/delete_all_conversations")
class DeleteAllConversations(Resource):
    @api.doc(
        description="Deletes all conversations for a specific user",
    )
    def get(self):
        user_id = "local"
        try:
            conversations_collection.delete_many({"user": user_id})
        except Exception as err:
            return make_response(jsonify({"success": False, "error": str(err)}), 400)
        return make_response(jsonify({"success": True}), 200)


@user_ns.route("/api/get_conversations")
class GetConversations(Resource):
    @api.doc(
        description="Retrieve a list of the latest 30 conversations",
    )
    def get(self):
        try:
            conversations = conversations_collection.find().sort("date", -1).limit(30)
            list_conversations = [
                {"id": str(conversation["_id"]), "name": conversation["name"]}
                for conversation in conversations
            ]
        except Exception as err:
            return make_response(jsonify({"success": False, "error": str(err)}), 400)
        return make_response(jsonify(list_conversations), 200)


@user_ns.route("/api/get_single_conversation")
class GetSingleConversation(Resource):
    @api.doc(
        description="Retrieve a single conversation by ID",
        params={"id": "The conversation ID"},
    )
    def get(self):
        conversation_id = request.args.get("id")
        if not conversation_id:
            return make_response(
                jsonify({"success": False, "message": "ID is required"}), 400
            )

        try:
            conversation = conversations_collection.find_one(
                {"_id": ObjectId(conversation_id)}
            )
            if not conversation:
                return make_response(jsonify({"status": "not found"}), 404)
        except Exception as err:
            return make_response(jsonify({"success": False, "error": str(err)}), 400)
        return make_response(jsonify(conversation["queries"]), 200)


@user_ns.route("/api/update_conversation_name")
class UpdateConversationName(Resource):
    @api.expect(
        api.model(
            "UpdateConversationModel",
            {
                "id": fields.String(required=True, description="Conversation ID"),
                "name": fields.String(
                    required=True, description="New name of the conversation"
                ),
            },
        )
    )
    @api.doc(
        description="Updates the name of a conversation",
    )
    def post(self):
        data = request.get_json()
        required_fields = ["id", "name"]
        missing_fields = check_required_fields(data, required_fields)
        if missing_fields:
            return missing_fields

        try:
            conversations_collection.update_one(
                {"_id": ObjectId(data["id"])}, {"$set": {"name": data["name"]}}
            )
        except Exception as err:
            return make_response(jsonify({"success": False, "error": str(err)}), 400)

        return make_response(jsonify({"success": True}), 200)


@user_ns.route("/api/feedback")
class SubmitFeedback(Resource):
    @api.expect(
        api.model(
            "FeedbackModel",
            {
                "question": fields.String(
                    required=True, description="The user question"
                ),
                "answer": fields.String(required=True, description="The AI answer"),
                "feedback": fields.String(required=True, description="User feedback"),
                "api_key": fields.String(description="Optional API key"),
            },
        )
    )
    @api.doc(
        description="Submit feedback for a conversation",
    )
    def post(self):
        data = request.get_json()
        required_fields = ["question", "answer", "feedback"]
        missing_fields = check_required_fields(data, required_fields)
        if missing_fields:
            return missing_fields

        new_doc = {
            "question": data["question"],
            "answer": data["answer"],
            "feedback": data["feedback"],
            "timestamp": datetime.datetime.now(datetime.timezone.utc),
        }

        if "api_key" in data:
            new_doc["api_key"] = data["api_key"]

        try:
            feedback_collection.insert_one(new_doc)
        except Exception as err:
            return make_response(jsonify({"success": False, "error": str(err)}), 400)

        return make_response(jsonify({"success": True}), 200)


@user_ns.route("/api/delete_by_ids")
class DeleteByIds(Resource):
    @api.doc(
        description="Deletes documents from the vector store by IDs",
        params={"path": "Comma-separated list of IDs"},
    )
    def get(self):
        ids = request.args.get("path")
        if not ids:
            return make_response(
                jsonify({"success": False, "message": "Missing required fields"}), 400
            )

        try:
            result = sources_collection.delete_index(ids=ids)
            if result:
                return make_response(jsonify({"success": True}), 200)
        except Exception as err:
            return make_response(jsonify({"success": False, "error": str(err)}), 400)

        return make_response(jsonify({"success": False}), 400)


@user_ns.route("/api/delete_old")
class DeleteOldIndexes(Resource):
    @api.doc(
        description="Deletes old indexes",
        params={"source_id": "The source ID to delete"},
    )
    def get(self):
        source_id = request.args.get("source_id")
        if not source_id:
            return make_response(
                jsonify({"success": False, "message": "Missing required fields"}), 400
            )

        try:
            doc = sources_collection.find_one(
                {"_id": ObjectId(source_id), "user": "local"}
            )
            if not doc:
                return make_response(jsonify({"status": "not found"}), 404)

            if settings.VECTOR_STORE == "faiss":
                shutil.rmtree(os.path.join(current_dir, "indexes", str(doc["_id"])))
            else:
                vectorstore = VectorCreator.create_vectorstore(
                    settings.VECTOR_STORE, source_id=str(doc["_id"])
                )
                vectorstore.delete_index()

            sources_collection.delete_one({"_id": ObjectId(source_id)})
        except FileNotFoundError:
            pass
        except Exception as err:
            return make_response(jsonify({"success": False, "error": str(err)}), 400)

        return make_response(jsonify({"success": True}), 200)


@user_ns.route("/api/upload")
class UploadFile(Resource):
    @api.expect(
        api.model(
            "UploadModel",
            {
                "user": fields.String(required=True, description="User ID"),
                "name": fields.String(required=True, description="Job name"),
                "file": fields.Raw(required=True, description="File(s) to upload"),
            },
        )
    )
    @api.doc(
        description="Uploads a file to be vectorized and indexed",
    )
    def post(self):
        data = request.form
        files = request.files.getlist("file")
        required_fields = ["user", "name"]
        missing_fields = check_required_fields(data, required_fields)
        if missing_fields or not files or all(file.filename == "" for file in files):
            return make_response(
                jsonify(
                    {
                        "status": "error",
                        "message": "Missing required fields or files",
                    }
                ),
                400,
            )

        user = secure_filename(request.form["user"])
        job_name = secure_filename(request.form["name"])
        try:
            save_dir = os.path.join(current_dir, settings.UPLOAD_FOLDER, user, job_name)
            os.makedirs(save_dir, exist_ok=True)

            if len(files) > 1:
                temp_dir = os.path.join(save_dir, "temp")
                os.makedirs(temp_dir, exist_ok=True)

                for file in files:
                    filename = secure_filename(file.filename)
                    file.save(os.path.join(temp_dir, filename))

                zip_path = shutil.make_archive(
                    base_name=os.path.join(save_dir, job_name),
                    format="zip",
                    root_dir=temp_dir,
                )
                final_filename = os.path.basename(zip_path)
                shutil.rmtree(temp_dir)
            else:
                file = files[0]
                final_filename = secure_filename(file.filename)
                file_path = os.path.join(save_dir, final_filename)
                file.save(file_path)

                task = ingest.delay(
                    settings.UPLOAD_FOLDER,
                    [
                        ".rst",
                        ".md",
                        ".pdf",
                        ".txt",
                        ".docx",
                        ".csv",
                        ".epub",
                        ".html",
                        ".mdx",
<<<<<<< HEAD
                        ".json"
=======
                        ".xlsx",
>>>>>>> c44ff77e
                    ],
                    job_name,
                    final_filename,
                    user,
                )
        except Exception as err:
            return make_response(jsonify({"success": False, "error": str(err)}), 400)

        return make_response(jsonify({"success": True, "task_id": task.id}), 200)


@user_ns.route("/api/remote")
class UploadRemote(Resource):
    @api.expect(
        api.model(
            "RemoteUploadModel",
            {
                "user": fields.String(required=True, description="User ID"),
                "source": fields.String(
                    required=True, description="Source of the data"
                ),
                "name": fields.String(required=True, description="Job name"),
                "data": fields.String(required=True, description="Data to process"),
                "repo_url": fields.String(description="GitHub repository URL"),
            },
        )
    )
    @api.doc(
        description="Uploads remote source for vectorization",
    )
    def post(self):
        data = request.form
        required_fields = ["user", "source", "name", "data"]
        missing_fields = check_required_fields(data, required_fields)
        if missing_fields:
            return missing_fields

        try:
            if "repo_url" in data:
                source_data = data["repo_url"]
                loader = "github"
            else:
                source_data = data["data"]
                loader = data["source"]

            task = ingest_remote.delay(
                source_data=source_data,
                job_name=data["name"],
                user=data["user"],
                loader=loader,
            )
        except Exception as err:
            return make_response(jsonify({"success": False, "error": str(err)}), 400)

        return make_response(jsonify({"success": True, "task_id": task.id}), 200)


@user_ns.route("/api/task_status")
class TaskStatus(Resource):
    task_status_model = api.model(
        "TaskStatusModel",
        {"task_id": fields.String(required=True, description="Task ID")},
    )

    @api.expect(task_status_model)
    @api.doc(description="Get celery job status")
    def get(self):
        task_id = request.args.get("task_id")
        if not task_id:
            return make_response(
                jsonify({"success": False, "message": "Task ID is required"}), 400
            )

        try:
            from application.celery_init import celery

            task = celery.AsyncResult(task_id)
            task_meta = task.info
        except Exception as err:
            return make_response(jsonify({"success": False, "error": str(err)}), 400)

        return make_response(jsonify({"status": task.status, "result": task_meta}), 200)


@user_ns.route("/api/combine")
class CombinedJson(Resource):
    @api.doc(description="Provide JSON file with combined available indexes")
    def get(self):
        user = "local"
        data = [
            {
                "name": "default",
                "date": "default",
                "model": settings.EMBEDDINGS_NAME,
                "location": "remote",
                "tokens": "",
                "retriever": "classic",
            }
        ]

        try:
            for index in sources_collection.find({"user": user}).sort("date", -1):
                data.append(
                    {
                        "id": str(index["_id"]),
                        "name": index.get("name"),
                        "date": index.get("date"),
                        "model": settings.EMBEDDINGS_NAME,
                        "location": "local",
                        "tokens": index.get("tokens", ""),
                        "retriever": index.get("retriever", "classic"),
                        "syncFrequency": index.get("sync_frequency", ""),
                    }
                )

            if "duckduck_search" in settings.RETRIEVERS_ENABLED:
                data.append(
                    {
                        "name": "DuckDuckGo Search",
                        "date": "duckduck_search",
                        "model": settings.EMBEDDINGS_NAME,
                        "location": "custom",
                        "tokens": "",
                        "retriever": "duckduck_search",
                    }
                )

            if "brave_search" in settings.RETRIEVERS_ENABLED:
                data.append(
                    {
                        "name": "Brave Search",
                        "language": "en",
                        "date": "brave_search",
                        "model": settings.EMBEDDINGS_NAME,
                        "location": "custom",
                        "tokens": "",
                        "retriever": "brave_search",
                    }
                )
        except Exception as err:
            return make_response(jsonify({"success": False, "error": str(err)}), 400)

        return make_response(jsonify(data), 200)


@user_ns.route("/api/docs_check")
class CheckDocs(Resource):
    check_docs_model = api.model(
        "CheckDocsModel",
        {"docs": fields.String(required=True, description="Document name")},
    )

    @api.expect(check_docs_model)
    @api.doc(description="Check if document exists")
    def post(self):
        data = request.get_json()
        required_fields = ["docs"]
        missing_fields = check_required_fields(data, required_fields)
        if missing_fields:
            return missing_fields

        try:
            vectorstore = "vectors/" + secure_filename(data["docs"])
            if os.path.exists(vectorstore) or data["docs"] == "default":
                return {"status": "exists"}, 200
        except Exception as err:
            return make_response(jsonify({"success": False, "error": str(err)}), 400)

        return make_response(jsonify({"status": "not found"}), 404)


@user_ns.route("/api/create_prompt")
class CreatePrompt(Resource):
    create_prompt_model = api.model(
        "CreatePromptModel",
        {
            "content": fields.String(
                required=True, description="Content of the prompt"
            ),
            "name": fields.String(required=True, description="Name of the prompt"),
        },
    )

    @api.expect(create_prompt_model)
    @api.doc(description="Create a new prompt")
    def post(self):
        data = request.get_json()
        required_fields = ["content", "name"]
        missing_fields = check_required_fields(data, required_fields)
        if missing_fields:
            return missing_fields

        user = "local"
        try:

            resp = prompts_collection.insert_one(
                {
                    "name": data["name"],
                    "content": data["content"],
                    "user": user,
                }
            )
            new_id = str(resp.inserted_id)
        except Exception as err:
            return make_response(jsonify({"success": False, "error": str(err)}), 400)

        return make_response(jsonify({"id": new_id}), 200)


@user_ns.route("/api/get_prompts")
class GetPrompts(Resource):
    @api.doc(description="Get all prompts for the user")
    def get(self):
        user = "local"
        try:
            prompts = prompts_collection.find({"user": user})
            list_prompts = [
                {"id": "default", "name": "default", "type": "public"},
                {"id": "creative", "name": "creative", "type": "public"},
                {"id": "strict", "name": "strict", "type": "public"},
            ]

            for prompt in prompts:
                list_prompts.append(
                    {
                        "id": str(prompt["_id"]),
                        "name": prompt["name"],
                        "type": "private",
                    }
                )
        except Exception as err:
            return make_response(jsonify({"success": False, "error": str(err)}), 400)

        return make_response(jsonify(list_prompts), 200)


@user_ns.route("/api/get_single_prompt")
class GetSinglePrompt(Resource):
    @api.doc(params={"id": "ID of the prompt"}, description="Get a single prompt by ID")
    def get(self):
        prompt_id = request.args.get("id")
        if not prompt_id:
            return make_response(
                jsonify({"success": False, "message": "ID is required"}), 400
            )

        try:
            if prompt_id == "default":
                with open(
                    os.path.join(current_dir, "prompts", "chat_combine_default.txt"),
                    "r",
                ) as f:
                    chat_combine_template = f.read()
                return make_response(jsonify({"content": chat_combine_template}), 200)

            elif prompt_id == "creative":
                with open(
                    os.path.join(current_dir, "prompts", "chat_combine_creative.txt"),
                    "r",
                ) as f:
                    chat_reduce_creative = f.read()
                return make_response(jsonify({"content": chat_reduce_creative}), 200)

            elif prompt_id == "strict":
                with open(
                    os.path.join(current_dir, "prompts", "chat_combine_strict.txt"), "r"
                ) as f:
                    chat_reduce_strict = f.read()
                return make_response(jsonify({"content": chat_reduce_strict}), 200)

            prompt = prompts_collection.find_one({"_id": ObjectId(prompt_id)})
        except Exception as err:
            return make_response(jsonify({"success": False, "error": str(err)}), 400)

        return make_response(jsonify({"content": prompt["content"]}), 200)


@user_ns.route("/api/delete_prompt")
class DeletePrompt(Resource):
    delete_prompt_model = api.model(
        "DeletePromptModel",
        {"id": fields.String(required=True, description="Prompt ID to delete")},
    )

    @api.expect(delete_prompt_model)
    @api.doc(description="Delete a prompt by ID")
    def post(self):
        data = request.get_json()
        required_fields = ["id"]
        missing_fields = check_required_fields(data, required_fields)
        if missing_fields:
            return missing_fields

        try:
            prompts_collection.delete_one({"_id": ObjectId(data["id"])})
        except Exception as err:
            return make_response(jsonify({"success": False, "error": str(err)}), 400)

        return make_response(jsonify({"success": True}), 200)


@user_ns.route("/api/update_prompt")
class UpdatePrompt(Resource):
    update_prompt_model = api.model(
        "UpdatePromptModel",
        {
            "id": fields.String(required=True, description="Prompt ID to update"),
            "name": fields.String(required=True, description="New name of the prompt"),
            "content": fields.String(
                required=True, description="New content of the prompt"
            ),
        },
    )

    @api.expect(update_prompt_model)
    @api.doc(description="Update an existing prompt")
    def post(self):
        data = request.get_json()
        required_fields = ["id", "name", "content"]
        missing_fields = check_required_fields(data, required_fields)
        if missing_fields:
            return missing_fields

        try:
            prompts_collection.update_one(
                {"_id": ObjectId(data["id"])},
                {"$set": {"name": data["name"], "content": data["content"]}},
            )
        except Exception as err:
            return make_response(jsonify({"success": False, "error": str(err)}), 400)

        return make_response(jsonify({"success": True}), 200)


@user_ns.route("/api/get_api_keys")
class GetApiKeys(Resource):
    @api.doc(description="Retrieve API keys for the user")
    def get(self):
        user = "local"
        try:
            keys = api_key_collection.find({"user": user})
            list_keys = []
            for key in keys:
                if "source" in key and isinstance(key["source"], DBRef):
                    source = db.dereference(key["source"])
                    if source is None:
                        continue
                    source_name = source["name"]
                elif "retriever" in key:
                    source_name = key["retriever"]
                else:
                    continue

                list_keys.append(
                    {
                        "id": str(key["_id"]),
                        "name": key["name"],
                        "key": key["key"][:4] + "..." + key["key"][-4:],
                        "source": source_name,
                        "prompt_id": key["prompt_id"],
                        "chunks": key["chunks"],
                    }
                )
        except Exception as err:
            return make_response(jsonify({"success": False, "error": str(err)}), 400)
        return make_response(jsonify(list_keys), 200)


@user_ns.route("/api/create_api_key")
class CreateApiKey(Resource):
    create_api_key_model = api.model(
        "CreateApiKeyModel",
        {
            "name": fields.String(required=True, description="Name of the API key"),
            "prompt_id": fields.String(required=True, description="Prompt ID"),
            "chunks": fields.Integer(required=True, description="Chunks count"),
            "source": fields.String(description="Source ID (optional)"),
            "retriever": fields.String(description="Retriever (optional)"),
        },
    )

    @api.expect(create_api_key_model)
    @api.doc(description="Create a new API key")
    def post(self):
        data = request.get_json()
        required_fields = ["name", "prompt_id", "chunks"]
        missing_fields = check_required_fields(data, required_fields)
        if missing_fields:
            return missing_fields

        user = "local"
        try:
            key = str(uuid.uuid4())
            new_api_key = {
                "name": data["name"],
                "key": key,
                "user": user,
                "prompt_id": data["prompt_id"],
                "chunks": data["chunks"],
            }
            if "source" in data and ObjectId.is_valid(data["source"]):
                new_api_key["source"] = DBRef("sources", ObjectId(data["source"]))
            if "retriever" in data:
                new_api_key["retriever"] = data["retriever"]

            resp = api_key_collection.insert_one(new_api_key)
            new_id = str(resp.inserted_id)
        except Exception as err:
            return make_response(jsonify({"success": False, "error": str(err)}), 400)

        return make_response(jsonify({"id": new_id, "key": key}), 201)


@user_ns.route("/api/delete_api_key")
class DeleteApiKey(Resource):
    delete_api_key_model = api.model(
        "DeleteApiKeyModel",
        {"id": fields.String(required=True, description="API Key ID to delete")},
    )

    @api.expect(delete_api_key_model)
    @api.doc(description="Delete an API key by ID")
    def post(self):
        data = request.get_json()
        required_fields = ["id"]
        missing_fields = check_required_fields(data, required_fields)
        if missing_fields:
            return missing_fields

        try:
            result = api_key_collection.delete_one({"_id": ObjectId(data["id"])})
            if result.deleted_count == 0:
                return {"success": False, "message": "API Key not found"}, 404
        except Exception as err:
            return {"success": False, "error": str(err)}, 400

        return {"success": True}, 200


@user_ns.route("/api/share")
class ShareConversation(Resource):
    share_conversation_model = api.model(
        "ShareConversationModel",
        {
            "conversation_id": fields.String(
                required=True, description="Conversation ID"
            ),
            "user": fields.String(description="User ID (optional)"),
            "prompt_id": fields.String(description="Prompt ID (optional)"),
            "chunks": fields.Integer(description="Chunks count (optional)"),
        },
    )

    @api.expect(share_conversation_model)
    @api.doc(description="Share a conversation")
    def post(self):
        data = request.get_json()
        required_fields = ["conversation_id"]
        missing_fields = check_required_fields(data, required_fields)
        if missing_fields:
            return missing_fields

        is_promptable = request.args.get("isPromptable", type=inputs.boolean)
        if is_promptable is None:
            return make_response(
                jsonify({"success": False, "message": "isPromptable is required"}), 400
            )

        user = data.get("user", "local")
        conversation_id = data["conversation_id"]

        try:
            conversation = conversations_collection.find_one(
                {"_id": ObjectId(conversation_id)}
            )
            if conversation is None:
                return make_response(
                    jsonify(
                        {
                            "status": "error",
                            "message": "Conversation does not exist",
                        }
                    ),
                    404,
                )

            current_n_queries = len(conversation["queries"])
            explicit_binary = Binary.from_uuid(
                uuid.uuid4(), UuidRepresentation.STANDARD
            )

            if is_promptable:
                prompt_id = data.get("prompt_id", "default")
                chunks = data.get("chunks", "2")

                name = conversation["name"] + "(shared)"
                new_api_key_data = {
                    "prompt_id": prompt_id,
                    "chunks": chunks,
                    "user": user,
                }

                if "source" in data and ObjectId.is_valid(data["source"]):
                    new_api_key_data["source"] = DBRef(
                        "sources", ObjectId(data["source"])
                    )
                if "retriever" in data:
                    new_api_key_data["retriever"] = data["retriever"]

                pre_existing_api_document = api_key_collection.find_one(
                    new_api_key_data
                )
                if pre_existing_api_document:
                    api_uuid = pre_existing_api_document["key"]
                    pre_existing = shared_conversations_collections.find_one(
                        {
                            "conversation_id": DBRef(
                                "conversations", ObjectId(conversation_id)
                            ),
                            "isPromptable": is_promptable,
                            "first_n_queries": current_n_queries,
                            "user": user,
                            "api_key": api_uuid,
                        }
                    )
                    if pre_existing is not None:
                        return make_response(
                            jsonify(
                                {
                                    "success": True,
                                    "identifier": str(pre_existing["uuid"].as_uuid()),
                                }
                            ),
                            200,
                        )
                    else:
                        shared_conversations_collections.insert_one(
                            {
                                "uuid": explicit_binary,
                                "conversation_id": {
                                    "$ref": "conversations",
                                    "$id": ObjectId(conversation_id),
                                },
                                "isPromptable": is_promptable,
                                "first_n_queries": current_n_queries,
                                "user": user,
                                "api_key": api_uuid,
                            }
                        )
                        return make_response(
                            jsonify(
                                {
                                    "success": True,
                                    "identifier": str(explicit_binary.as_uuid()),
                                }
                            ),
                            201,
                        )
                else:
                    api_uuid = str(uuid.uuid4())
                    new_api_key_data["key"] = api_uuid
                    new_api_key_data["name"] = name

                    if "source" in data and ObjectId.is_valid(data["source"]):
                        new_api_key_data["source"] = DBRef(
                            "sources", ObjectId(data["source"])
                        )
                    if "retriever" in data:
                        new_api_key_data["retriever"] = data["retriever"]

                    api_key_collection.insert_one(new_api_key_data)
                    shared_conversations_collections.insert_one(
                        {
                            "uuid": explicit_binary,
                            "conversation_id": {
                                "$ref": "conversations",
                                "$id": ObjectId(conversation_id),
                            },
                            "isPromptable": is_promptable,
                            "first_n_queries": current_n_queries,
                            "user": user,
                            "api_key": api_uuid,
                        }
                    )
                    return make_response(
                        jsonify(
                            {
                                "success": True,
                                "identifier": str(explicit_binary.as_uuid()),
                            }
                        ),
                        201,
                    )

            pre_existing = shared_conversations_collections.find_one(
                {
                    "conversation_id": DBRef(
                        "conversations", ObjectId(conversation_id)
                    ),
                    "isPromptable": is_promptable,
                    "first_n_queries": current_n_queries,
                    "user": user,
                }
            )
            if pre_existing is not None:
                return make_response(
                    jsonify(
                        {
                            "success": True,
                            "identifier": str(pre_existing["uuid"].as_uuid()),
                        }
                    ),
                    200,
                )
            else:
                shared_conversations_collections.insert_one(
                    {
                        "uuid": explicit_binary,
                        "conversation_id": {
                            "$ref": "conversations",
                            "$id": ObjectId(conversation_id),
                        },
                        "isPromptable": is_promptable,
                        "first_n_queries": current_n_queries,
                        "user": user,
                    }
                )
                return make_response(
                    jsonify(
                        {"success": True, "identifier": str(explicit_binary.as_uuid())}
                    ),
                    201,
                )
        except Exception as err:
            return make_response(jsonify({"success": False, "error": str(err)}), 400)


@user_ns.route("/api/shared_conversation/<string:identifier>")
class GetPubliclySharedConversations(Resource):
    @api.doc(description="Get publicly shared conversations by identifier")
    def get(self, identifier: str):
        try:
            query_uuid = Binary.from_uuid(
                uuid.UUID(identifier), UuidRepresentation.STANDARD
            )
            shared = shared_conversations_collections.find_one({"uuid": query_uuid})
            conversation_queries = []

            if (
                shared
                and "conversation_id" in shared
                and isinstance(shared["conversation_id"], DBRef)
            ):
                conversation_ref = shared["conversation_id"]
                conversation = db.dereference(conversation_ref)
                if conversation is None:
                    return make_response(
                        jsonify(
                            {
                                "sucess": False,
                                "error": "might have broken url or the conversation does not exist",
                            }
                        ),
                        404,
                    )
                conversation_queries = conversation["queries"][
                    : (shared["first_n_queries"])
                ]
            else:
                return make_response(
                    jsonify(
                        {
                            "sucess": False,
                            "error": "might have broken url or the conversation does not exist",
                        }
                    ),
                    404,
                )
            date = conversation["_id"].generation_time.isoformat()
            res = {
                "success": True,
                "queries": conversation_queries,
                "title": conversation["name"],
                "timestamp": date,
            }
            if shared["isPromptable"] and "api_key" in shared:
                res["api_key"] = shared["api_key"]
            return make_response(jsonify(res), 200)
        except Exception as err:
            return make_response(jsonify({"success": False, "error": str(err)}), 400)


@user_ns.route("/api/get_message_analytics")
class GetMessageAnalytics(Resource):
    get_message_analytics_model = api.model(
        "GetMessageAnalyticsModel",
        {
            "api_key_id": fields.String(
                required=False,
                description="API Key ID",
            ),
            "filter_option": fields.String(
                required=False,
                description="Filter option for analytics",
                default="last_30_days",
                enum=[
                    "last_hour",
                    "last_24_hour",
                    "last_7_days",
                    "last_15_days",
                    "last_30_days",
                ],
            ),
        },
    )

    @api.expect(get_message_analytics_model)
    @api.doc(description="Get message analytics based on filter option")
    def post(self):
        data = request.get_json()
        api_key_id = data.get("api_key_id")
        filter_option = data.get("filter_option", "last_30_days")

        try:
            api_key = (
                api_key_collection.find_one({"_id": ObjectId(api_key_id)})["key"]
                if api_key_id
                else None
            )
        except Exception as err:
            return make_response(jsonify({"success": False, "error": str(err)}), 400)
        end_date = datetime.datetime.now(datetime.timezone.utc)

        if filter_option == "last_hour":
            start_date = end_date - datetime.timedelta(hours=1)
            group_format = "%Y-%m-%d %H:%M:00"
            group_stage = {
                "$group": {
                    "_id": {
                        "minute": {
                            "$dateToString": {"format": group_format, "date": "$date"}
                        }
                    },
                    "total_messages": {"$sum": 1},
                }
            }

        elif filter_option == "last_24_hour":
            start_date = end_date - datetime.timedelta(hours=24)
            group_format = "%Y-%m-%d %H:00"
            group_stage = {
                "$group": {
                    "_id": {
                        "hour": {
                            "$dateToString": {"format": group_format, "date": "$date"}
                        }
                    },
                    "total_messages": {"$sum": 1},
                }
            }

        else:
            if filter_option in ["last_7_days", "last_15_days", "last_30_days"]:
                filter_days = (
                    6
                    if filter_option == "last_7_days"
                    else (14 if filter_option == "last_15_days" else 29)
                )
            else:
                return make_response(
                    jsonify({"success": False, "message": "Invalid option"}), 400
                )
            start_date = end_date - datetime.timedelta(days=filter_days)
            start_date = start_date.replace(hour=0, minute=0, second=0, microsecond=0)
            end_date = end_date.replace(
                hour=23, minute=59, second=59, microsecond=999999
            )
            group_format = "%Y-%m-%d"
            group_stage = {
                "$group": {
                    "_id": {
                        "day": {
                            "$dateToString": {"format": group_format, "date": "$date"}
                        }
                    },
                    "total_messages": {"$sum": 1},
                }
            }

        try:
            match_stage = {
                "$match": {
                    "date": {"$gte": start_date, "$lte": end_date},
                }
            }
            if api_key:
                match_stage["$match"]["api_key"] = api_key
            message_data = conversations_collection.aggregate(
                [
                    match_stage,
                    group_stage,
                    {"$sort": {"_id": 1}},
                ]
            )

            if filter_option == "last_hour":
                intervals = generate_minute_range(start_date, end_date)
            elif filter_option == "last_24_hour":
                intervals = generate_hourly_range(start_date, end_date)
            else:
                intervals = generate_date_range(start_date, end_date)

            daily_messages = {interval: 0 for interval in intervals}

            for entry in message_data:
                if filter_option == "last_hour":
                    daily_messages[entry["_id"]["minute"]] = entry["total_messages"]
                elif filter_option == "last_24_hour":
                    daily_messages[entry["_id"]["hour"]] = entry["total_messages"]
                else:
                    daily_messages[entry["_id"]["day"]] = entry["total_messages"]

        except Exception as err:
            return make_response(jsonify({"success": False, "error": str(err)}), 400)

        return make_response(
            jsonify({"success": True, "messages": daily_messages}), 200
        )


@user_ns.route("/api/get_token_analytics")
class GetTokenAnalytics(Resource):
    get_token_analytics_model = api.model(
        "GetTokenAnalyticsModel",
        {
            "api_key_id": fields.String(required=False, description="API Key ID"),
            "filter_option": fields.String(
                required=False,
                description="Filter option for analytics",
                default="last_30_days",
                enum=[
                    "last_hour",
                    "last_24_hour",
                    "last_7_days",
                    "last_15_days",
                    "last_30_days",
                ],
            ),
        },
    )

    @api.expect(get_token_analytics_model)
    @api.doc(description="Get token analytics data")
    def post(self):
        data = request.get_json()
        api_key_id = data.get("api_key_id")
        filter_option = data.get("filter_option", "last_30_days")

        try:
            api_key = (
                api_key_collection.find_one({"_id": ObjectId(api_key_id)})["key"]
                if api_key_id
                else None
            )
        except Exception as err:
            return make_response(jsonify({"success": False, "error": str(err)}), 400)
        end_date = datetime.datetime.now(datetime.timezone.utc)

        if filter_option == "last_hour":
            start_date = end_date - datetime.timedelta(hours=1)
            group_format = "%Y-%m-%d %H:%M:00"
            group_stage = {
                "$group": {
                    "_id": {
                        "minute": {
                            "$dateToString": {
                                "format": group_format,
                                "date": "$timestamp",
                            }
                        }
                    },
                    "total_tokens": {
                        "$sum": {"$add": ["$prompt_tokens", "$generated_tokens"]}
                    },
                }
            }

        elif filter_option == "last_24_hour":
            start_date = end_date - datetime.timedelta(hours=24)
            group_format = "%Y-%m-%d %H:00"
            group_stage = {
                "$group": {
                    "_id": {
                        "hour": {
                            "$dateToString": {
                                "format": group_format,
                                "date": "$timestamp",
                            }
                        }
                    },
                    "total_tokens": {
                        "$sum": {"$add": ["$prompt_tokens", "$generated_tokens"]}
                    },
                }
            }

        else:
            if filter_option in ["last_7_days", "last_15_days", "last_30_days"]:
                filter_days = (
                    6
                    if filter_option == "last_7_days"
                    else (14 if filter_option == "last_15_days" else 29)
                )
            else:
                return make_response(
                    jsonify({"success": False, "message": "Invalid option"}), 400
                )
            start_date = end_date - datetime.timedelta(days=filter_days)
            start_date = start_date.replace(hour=0, minute=0, second=0, microsecond=0)
            end_date = end_date.replace(
                hour=23, minute=59, second=59, microsecond=999999
            )
            group_format = "%Y-%m-%d"
            group_stage = {
                "$group": {
                    "_id": {
                        "day": {
                            "$dateToString": {
                                "format": group_format,
                                "date": "$timestamp",
                            }
                        }
                    },
                    "total_tokens": {
                        "$sum": {"$add": ["$prompt_tokens", "$generated_tokens"]}
                    },
                }
            }

        try:
            match_stage = {
                "$match": {
                    "timestamp": {"$gte": start_date, "$lte": end_date},
                }
            }
            if api_key:
                match_stage["$match"]["api_key"] = api_key

            token_usage_data = token_usage_collection.aggregate(
                [
                    match_stage,
                    group_stage,
                    {"$sort": {"_id": 1}},
                ]
            )

            if filter_option == "last_hour":
                intervals = generate_minute_range(start_date, end_date)
            elif filter_option == "last_24_hour":
                intervals = generate_hourly_range(start_date, end_date)
            else:
                intervals = generate_date_range(start_date, end_date)

            daily_token_usage = {interval: 0 for interval in intervals}

            for entry in token_usage_data:
                if filter_option == "last_hour":
                    daily_token_usage[entry["_id"]["minute"]] = entry["total_tokens"]
                elif filter_option == "last_24_hour":
                    daily_token_usage[entry["_id"]["hour"]] = entry["total_tokens"]
                else:
                    daily_token_usage[entry["_id"]["day"]] = entry["total_tokens"]

        except Exception as err:
            return make_response(jsonify({"success": False, "error": str(err)}), 400)

        return make_response(
            jsonify({"success": True, "token_usage": daily_token_usage}), 200
        )


@user_ns.route("/api/get_feedback_analytics")
class GetFeedbackAnalytics(Resource):
    get_feedback_analytics_model = api.model(
        "GetFeedbackAnalyticsModel",
        {
            "api_key_id": fields.String(required=False, description="API Key ID"),
            "filter_option": fields.String(
                required=False,
                description="Filter option for analytics",
                default="last_30_days",
                enum=[
                    "last_hour",
                    "last_24_hour",
                    "last_7_days",
                    "last_15_days",
                    "last_30_days",
                ],
            ),
        },
    )

    @api.expect(get_feedback_analytics_model)
    @api.doc(description="Get feedback analytics data")
    def post(self):
        data = request.get_json()
        api_key_id = data.get("api_key_id")
        filter_option = data.get("filter_option", "last_30_days")

        try:
            api_key = (
                api_key_collection.find_one({"_id": ObjectId(api_key_id)})["key"]
                if api_key_id
                else None
            )
        except Exception as err:
            return make_response(jsonify({"success": False, "error": str(err)}), 400)
        end_date = datetime.datetime.now(datetime.timezone.utc)

        if filter_option == "last_hour":
            start_date = end_date - datetime.timedelta(hours=1)
            group_format = "%Y-%m-%d %H:%M:00"
            group_stage_1 = {
                "$group": {
                    "_id": {
                        "minute": {
                            "$dateToString": {
                                "format": group_format,
                                "date": "$timestamp",
                            }
                        },
                        "feedback": "$feedback",
                    },
                    "count": {"$sum": 1},
                }
            }
            group_stage_2 = {
                "$group": {
                    "_id": "$_id.minute",
                    "likes": {
                        "$sum": {
                            "$cond": [
                                {"$eq": ["$_id.feedback", "LIKE"]},
                                "$count",
                                0,
                            ]
                        }
                    },
                    "dislikes": {
                        "$sum": {
                            "$cond": [
                                {"$eq": ["$_id.feedback", "DISLIKE"]},
                                "$count",
                                0,
                            ]
                        }
                    },
                }
            }

        elif filter_option == "last_24_hour":
            start_date = end_date - datetime.timedelta(hours=24)
            group_format = "%Y-%m-%d %H:00"
            group_stage_1 = {
                "$group": {
                    "_id": {
                        "hour": {
                            "$dateToString": {
                                "format": group_format,
                                "date": "$timestamp",
                            }
                        },
                        "feedback": "$feedback",
                    },
                    "count": {"$sum": 1},
                }
            }
            group_stage_2 = {
                "$group": {
                    "_id": "$_id.hour",
                    "likes": {
                        "$sum": {
                            "$cond": [
                                {"$eq": ["$_id.feedback", "LIKE"]},
                                "$count",
                                0,
                            ]
                        }
                    },
                    "dislikes": {
                        "$sum": {
                            "$cond": [
                                {"$eq": ["$_id.feedback", "DISLIKE"]},
                                "$count",
                                0,
                            ]
                        }
                    },
                }
            }

        else:
            if filter_option in ["last_7_days", "last_15_days", "last_30_days"]:
                filter_days = (
                    6
                    if filter_option == "last_7_days"
                    else (14 if filter_option == "last_15_days" else 29)
                )
            else:
                return make_response(
                    jsonify({"success": False, "message": "Invalid option"}), 400
                )
            start_date = end_date - datetime.timedelta(days=filter_days)
            start_date = start_date.replace(hour=0, minute=0, second=0, microsecond=0)
            end_date = end_date.replace(
                hour=23, minute=59, second=59, microsecond=999999
            )
            group_format = "%Y-%m-%d"
            group_stage_1 = {
                "$group": {
                    "_id": {
                        "day": {
                            "$dateToString": {
                                "format": group_format,
                                "date": "$timestamp",
                            }
                        },
                        "feedback": "$feedback",
                    },
                    "count": {"$sum": 1},
                }
            }
            group_stage_2 = {
                "$group": {
                    "_id": "$_id.day",
                    "likes": {
                        "$sum": {
                            "$cond": [
                                {"$eq": ["$_id.feedback", "LIKE"]},
                                "$count",
                                0,
                            ]
                        }
                    },
                    "dislikes": {
                        "$sum": {
                            "$cond": [
                                {"$eq": ["$_id.feedback", "DISLIKE"]},
                                "$count",
                                0,
                            ]
                        }
                    },
                }
            }

        try:
            match_stage = {
                "$match": {
                    "timestamp": {"$gte": start_date, "$lte": end_date},
                }
            }
            if api_key:
                match_stage["$match"]["api_key"] = api_key

            feedback_data = feedback_collection.aggregate(
                [
                    match_stage,
                    group_stage_1,
                    group_stage_2,
                    {"$sort": {"_id": 1}},
                ]
            )

            if filter_option == "last_hour":
                intervals = generate_minute_range(start_date, end_date)
            elif filter_option == "last_24_hour":
                intervals = generate_hourly_range(start_date, end_date)
            else:
                intervals = generate_date_range(start_date, end_date)

            daily_feedback = {
                interval: {"positive": 0, "negative": 0} for interval in intervals
            }

            for entry in feedback_data:
                daily_feedback[entry["_id"]] = {
                    "positive": entry["likes"],
                    "negative": entry["dislikes"],
                }

        except Exception as err:
            return make_response(jsonify({"success": False, "error": str(err)}), 400)

        return make_response(
            jsonify({"success": True, "feedback": daily_feedback}), 200
        )


@user_ns.route("/api/get_user_logs")
class GetUserLogs(Resource):
    get_user_logs_model = api.model(
        "GetUserLogsModel",
        {
            "page": fields.Integer(
                required=False,
                description="Page number for pagination",
                default=1,
            ),
            "api_key_id": fields.String(required=False, description="API Key ID"),
            "page_size": fields.Integer(
                required=False,
                description="Number of logs per page",
                default=10,
            ),
        },
    )

    @api.expect(get_user_logs_model)
    @api.doc(description="Get user logs with pagination")
    def post(self):
        data = request.get_json()
        page = int(data.get("page", 1))
        api_key_id = data.get("api_key_id")
        page_size = int(data.get("page_size", 10))
        skip = (page - 1) * page_size

        try:
            api_key = (
                api_key_collection.find_one({"_id": ObjectId(api_key_id)})["key"]
                if api_key_id
                else None
            )
        except Exception as err:
            return make_response(jsonify({"success": False, "error": str(err)}), 400)

        query = {}
        if api_key:
            query = {"api_key": api_key}

        items_cursor = (
            user_logs_collection.find(query)
            .sort("timestamp", -1)
            .skip(skip)
            .limit(page_size + 1)
        )
        items = list(items_cursor)

        results = [
            {
                "id": str(item.get("_id")),
                "action": item.get("action"),
                "level": item.get("level"),
                "user": item.get("user"),
                "question": item.get("question"),
                "sources": item.get("sources"),
                "retriever_params": item.get("retriever_params"),
                "timestamp": item.get("timestamp"),
            }
            for item in items[:page_size]
        ]

        has_more = len(items) > page_size

        return make_response(
            jsonify(
                {
                    "success": True,
                    "logs": results,
                    "page": page,
                    "page_size": page_size,
                    "has_more": has_more,
                }
            ),
            200,
        )


@user_ns.route("/api/manage_sync")
class ManageSync(Resource):
    manage_sync_model = api.model(
        "ManageSyncModel",
        {
            "source_id": fields.String(required=True, description="Source ID"),
            "sync_frequency": fields.String(
                required=True,
                description="Sync frequency (never, daily, weekly, monthly)",
            ),
        },
    )

    @api.expect(manage_sync_model)
    @api.doc(description="Manage sync frequency for sources")
    def post(self):
        data = request.get_json()
        required_fields = ["source_id", "sync_frequency"]
        missing_fields = check_required_fields(data, required_fields)
        if missing_fields:
            return missing_fields

        source_id = data["source_id"]
        sync_frequency = data["sync_frequency"]

        if sync_frequency not in ["never", "daily", "weekly", "monthly"]:
            return make_response(
                jsonify({"success": False, "message": "Invalid frequency"}), 400
            )

        update_data = {"$set": {"sync_frequency": sync_frequency}}
        try:
            sources_collection.update_one(
                {
                    "_id": ObjectId(source_id),
                    "user": "local",
                },
                update_data,
            )
        except Exception as err:
            return make_response(jsonify({"success": False, "error": str(err)}), 400)

        return make_response(jsonify({"success": True}), 200)<|MERGE_RESOLUTION|>--- conflicted
+++ resolved
@@ -340,11 +340,8 @@
                         ".epub",
                         ".html",
                         ".mdx",
-<<<<<<< HEAD
-                        ".json"
-=======
+                        ".json",
                         ".xlsx",
->>>>>>> c44ff77e
                     ],
                     job_name,
                     final_filename,
