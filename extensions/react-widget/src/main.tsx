--- conflicted
+++ resolved
@@ -1,24 +1,8 @@
-<<<<<<< HEAD
-import React from 'react';
-import { createRoot } from 'react-dom/client';
-import { DocsGPTWidget } from './components/DocsGPTWidget';
 
-if (typeof window !== 'undefined') {
-  const renderWidget = (elementId: string, props={}) => {
-    const root = createRoot(document.getElementById(elementId) as HTMLElement);
-    root.render(
-        <DocsGPTWidget {...props} />
-    );
-  };
-  (window as any).renderDocsGPTWidget = renderWidget;
-}
-export { DocsGPTWidget };
-=======
 //development
 import { createRoot } from "react-dom/client";
 import { App } from "./App";
 import React from "react";
 const container = document.getElementById("app") as HTMLElement;
 const root = createRoot(container)
-root.render(<App />);
->>>>>>> 361f6895
+root.render(<App />);